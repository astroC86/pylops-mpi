import numpy as np
import math
from mpi4py import MPI
from pylops.utils.backend import get_module
from pylops.utils.typing import DTypeLike, NDArray

from pylops_mpi import (
    DistributedArray,
    MPILinearOperator,
    Partition
)


class MPIMatrixMult(MPILinearOperator):
    r"""MPI Matrix multiplication

    Implement distributed matrix-matrix multiplication between a matrix
    :math:`\mathbf{A}` blocked over rows (i.e., blocks of rows are stored
    over different ranks) and the input model and data vector, which are both to
    be interpreted as matrices blocked over columns.

    Parameters
    ----------
    A : :obj:`numpy.ndarray`
        Local block of the matrix of shape :math:`[N_{loc} \times K]`
        where :math:`N_{loc}` is the number of rows stored on this MPI rank and
        ``K`` is the global number of columns.
    M : :obj:`int`
        Global leading dimension (i.e., number of columns) of the matrices
        representing the input model and data vectors.
    saveAt : :obj:`bool`, optional
        Save ``A`` and ``A.H`` to speed up the computation of adjoint
        (``True``) or create ``A.H`` on-the-fly (``False``)
        Note that ``saveAt=True`` will double the amount of required memory.
        Default is ``False``.
    base_comm : :obj:`mpi4py.MPI.Comm`, optional
        MPI Base Communicator. Defaults to ``mpi4py.MPI.COMM_WORLD``.
    dtype : :obj:`str`, optional
        Type of elements in input array.

    Attributes
    ----------
    shape : :obj:`tuple`
        Operator shape

    Raises
    ------
    Exception
        If the operator is created with a non-square number of MPI ranks.
    ValueError
        If input vector does not have the correct partition type.

    Notes
    -----
    This operator performs a matrix-matrix multiplication, whose forward
    operation can be described as :math:`Y = A \cdot X` where:

    - :math:`\mathbf{A}` is the distributed matrix operator of shape :math:`[N \times K]`
    - :math:`\mathbf{X}` is the distributed operand matrix of shape :math:`[K \times M]`
    - :math:`\mathbf{Y}` is the resulting distributed matrix of shape :math:`[N \times M]`

    whilst the adjoint operation is represented by
    :math:`\mathbf{X}_{adj} = \mathbf{A}^H \cdot \mathbf{Y}` where
    :math:`\mathbf{A}^H` is the complex conjugate and transpose of :math:`\mathbf{A}`.

    This implementation is based on a 1D block distribution of the operator
    matrix and reshaped model and data vectors replicated across :math:`P`
    processes by a factor equivalent to :math:`\sqrt{P}` across a square process
    grid (:math:`\sqrt{P}\times\sqrt{P}`). More specifically:

    - The matrix ``A`` is distributed across MPI processes in a block-row fashion
      and each process holds a local block of ``A`` with shape
      :math:`[N_{loc} \times K]`
    - The operand matrix ``X`` is distributed in a block-column fashion and
      each process holds a local block of ``X`` with shape
      :math:`[K \times M_{loc}]`
    - Communication is minimized by using a 2D process grid layout

    **Forward Operation step-by-step**

    1. **Input Preparation**: The input vector ``x`` (flattened from matrix ``X``
       of shape ``(K, M)``) is reshaped to ``(K, M_local)`` where ``M_local``
       is the number of columns assigned to the current process.

    2. **Local Computation**: Each process computes ``A_local @ X_local`` where:
       - ``A_local`` is the local block of matrix ``A`` (shape ``N_local x K``)
       - ``X_local`` is the broadcasted operand (shape ``K x M_local``)

    3. **Row-wise Gather**: Results from all processes in each row are gathered
       using ``allgather`` to ensure that each rank has a block-column of the
       output matrix.

    **Adjoint Operation step-by-step**

    The adjoint operation performs the conjugate transpose multiplication:

    1. **Input Reshaping**: The input vector ``x`` is reshaped to ``(N, M_local)``
       representing the local columns of the input matrix.

    2. **Local Adjoint Computation**: Each process computes
       ``A_local.H @ X_tile`` where ``A_local.H`` is either i) Pre-computed
       and stored in ``At`` (if ``saveAt=True``), ii) computed on-the-fly as
       ``A.T.conj()`` (if ``saveAt=False``). Each process multiplies its
       transposed  local ``A`` block ``A_local^H`` (shape ``K x N_block``)
       with the extracted  ``X_tile`` (shape ``N_block x M_local``),
       producing a partial result of  shape ``(K, M_local)``.
       This computes the local contribution of columns of  ``A^H`` to the final
       result.

    3. **Row-wise Reduction**: Since the full result ``Y = A^H \cdot X`` is the
       sum of the contributions from all column blocks of ``A^H``, processes in
       the same row perform an ``allreduce`` sum to combine their partial results.
       This gives the complete ``(K, M_local)`` result for their assigned column.

    """
    def __init__(
            self,
            A: NDArray,
            M: int,
            saveAt: bool = False,
            base_comm: MPI.Comm = MPI.COMM_WORLD,
            dtype: DTypeLike = "float64",
    ) -> None:
        rank = base_comm.Get_rank()
        size = base_comm.Get_size()

        # Determine grid dimensions (P_prime × C) such that P_prime * C ≥ size
<<<<<<< HEAD
        self._P_prime =  math.isqrt(size)
        if self._P_prime * self._P_prime != size:
=======
        self._P_prime = math.isqrt(size)
        self._C = self._P_prime
        if self._P_prime * self._C != size:
>>>>>>> 19e873ac
            raise Exception(f"Number of processes must be a square number, provided {size} instead...")

        self._row_id, self._col_id =  divmod(rank, self._P_prime)

        self.base_comm = base_comm
        self._row_comm = base_comm.Split(color=self._row_id, key=self._col_id)
        self._col_comm = base_comm.Split(color=self._col_id, key=self._row_id)

        self.A = A.astype(np.dtype(dtype))
        if saveAt:
            self.At = A.T.conj()

        self.N = self._col_comm.allreduce(A.shape[0])
        self.K = self._row_comm.allreduce(A.shape[1])
        self.M = M

<<<<<<< HEAD
        self.dims  = (self.K, self.M)
        self.dimsd = (self.N, self.M)
=======
        block_cols = int(math.ceil(self.M / self._P_prime))
        blk_rows = int(math.ceil(self.N / self._P_prime))

        self._row_start = self._col_id * blk_rows
        self._row_end = min(self.N, self._row_start + blk_rows)

        self._col_start = self._row_id * block_cols
        self._col_end = min(self.M, self._col_start + block_cols)

        self._local_ncols = max(0, self._col_end - self._col_start)
        self._rank_col_lens = self.base_comm.allgather(self._local_ncols)
        total_ncols = np.sum(self._rank_col_lens)

        self.dims = (self.K, total_ncols)
        self.dimsd = (self.N, total_ncols)
>>>>>>> 19e873ac
        shape = (int(np.prod(self.dimsd)), int(np.prod(self.dims)))
        super().__init__(shape=shape, dtype=np.dtype(dtype), base_comm=base_comm)

    @staticmethod
    def active_grid_comm(base_comm: MPI.Comm, N: int, M: int):
        r"""Configure active grid

        Configure a square process grid from a parent MPI communicator and
        select a subset of "active" processes. Each process in ``base_comm``
        is assigned to a logical 2D grid of size :math:`P' \times P'`,
        where :math:`P' = \bigl \lceil \sqrt{P} \bigr \rceil`. Only the first
        :math:`active_dim x active_dim` processes
        (by row-major order) are considered "active". Inactive ranks return
        immediately with no new communicator.

        Parameters:
        -----------
        base_comm : :obj:`mpi4py.MPI.Comm`
            MPI Parent Communicator. (e.g., ``mpi4py.MPI.COMM_WORLD``).
        N : :obj:`int`
            Number of rows of the global data domain.
        M : :obj:`int`
            Number of columns of the global data domain.

        Returns:
        --------
        comm : :obj:`mpi4py.MPI.Comm`
            Sub-communicator including only active ranks.
        rank : :obj:`int`
            Rank within the new sub-communicator (or original rank
            if inactive).
        row : :obj:`int`
            Grid row index of this process in the active grid (or original rank
            if inactive).
        col : :obj:`int`
            Grid column index of this process in the active grid
            (or original rank if inactive).
        is_active : :obj:`bool`
            Flag indicating whether this rank is in the active sub-grid.

        """
        rank = base_comm.Get_rank()
        size = base_comm.Get_size()
        p_prime = math.isqrt(size)
        row, col = divmod(rank, p_prime)
        active_dim = min(N, M, p_prime)
        is_active = (row < active_dim and col < active_dim)

        if not is_active:
            return None, rank, row, col, False

        active_ranks = [r for r in range(size)
                        if (r // p_prime) < active_dim and (r % p_prime) < active_dim]
        new_group = base_comm.Get_group().Incl(active_ranks)
        new_comm = base_comm.Create_group(new_group)
        p_prime_new = math.isqrt(len(active_ranks))
        new_rank = new_comm.Get_rank()
        new_row, new_col = divmod(new_rank, p_prime_new)

        return new_comm, new_rank, new_row, new_col, True

<<<<<<< HEAD
    @staticmethod
    def block_distribute(array, proc_i, proc_j, comm):
        p_prime = math.isqrt(comm.Get_size())
        orig_r, orig_c = array.shape

        new_r = math.ceil(orig_r / p_prime) * p_prime
        new_c = math.ceil(orig_c / p_prime) * p_prime

        br, bc = new_r // p_prime, new_c // p_prime
        i0, j0 = proc_i * br, proc_j * bc
        i1, j1 = min(i0 + br, orig_r), min(j0 + bc, orig_c)

        block = array[i0:i1, j0:j1]
        pr = (new_r - orig_r) if proc_i == p_prime - 1 else 0
        pc = (new_c - orig_c) if proc_j == p_prime - 1 else 0
        if pr or pc:
            block = np.pad(block, [(0, pr), (0, pc)], mode='constant')

        return block, (new_r, new_c)

    @staticmethod
    def block_gather(x, new_shape, orig_shape, comm):
        ncp = get_module(x.engine)
        p_prime = math.isqrt(comm.Get_size())
        all_blks = comm.allgather(x.local_array)
        nr, nc   = new_shape
        orr, orc = orig_shape
        br, bc = nr // p_prime, nc // p_prime
        C = ncp.array(all_blks).reshape(p_prime, p_prime, br, bc).transpose(0, 2, 1, 3).reshape(nr, nc)
        return C[:orr, :orc]


=======
>>>>>>> 19e873ac
    def _matvec(self, x: DistributedArray) -> DistributedArray:
        ncp = get_module(x.engine)
        if x.partition != Partition.SCATTER:
            raise ValueError(f"x should have partition={Partition.SCATTER} Got {x.partition} instead...")
<<<<<<< HEAD
        local_shape = ((self.N  *  self.M) // self.size)
        y = DistributedArray(global_shape=(self.N  * self.M),
                             mask=x.mask,
                             local_shapes=[local_shape] * self.size,
                             partition=Partition.SCATTER,
                             dtype=self.dtype)
=======

        y = DistributedArray(
            global_shape=(self.N * self.dimsd[1]),
            local_shapes=[(self.N * c) for c in self._rank_col_lens],
            mask=x.mask,
            partition=Partition.SCATTER,
            dtype=self.dtype,
            base_comm=self.base_comm
        )
>>>>>>> 19e873ac

        x = x.local_array.reshape((self.A.shape[1], -1))
        Y_local = np.zeros((self.A.shape[0], x.shape[1]))
        for k in range(self._P_prime):
            Atemp = self.A.copy() if self._col_id == k else np.empty_like(self.A)
            Xtemp = x.copy() if self._row_id == k else np.empty_like(x)
            self._row_comm.Bcast(Atemp, root=k)
            self._col_comm.Bcast(Xtemp, root=k)
            Y_local += ncp.dot(Atemp, Xtemp)
        y[:] = Y_local.flatten()
        return y


    def _rmatvec(self, x: DistributedArray) -> DistributedArray:
        ncp = get_module(x.engine)
        if x.partition != Partition.SCATTER:
            raise ValueError(f"x should have partition={Partition.SCATTER}. Got {x.partition} instead.")

        local_shape = ((self.K  * self.M ) // self.size)
        y = DistributedArray(
            global_shape=(self.K * self.M),
            mask=x.mask,
            local_shapes=[local_shape] * self.size,
            partition=Partition.SCATTER,
            dtype=self.dtype,
            base_comm=self.base_comm
        )
        x_reshaped = x.local_array.reshape((self.A.shape[0], -1))
        A_local = self.At if hasattr(self, "At") else self.A.T.conj()
        Y_local = np.zeros((self.A.shape[1], x_reshaped.shape[1]))

        for k in range(self._P_prime):
            requests = []
            ATtemp = np.empty_like(A_local)
            srcA = k * self._P_prime + self._row_id
            tagA = (100 + k) * 1000 + self.rank
            requests.append(self.base_comm.Irecv(ATtemp, source=srcA, tag=tagA))
            if self._row_id == k:
                fixed_col = self._col_id
                for moving_col in range(self._P_prime):
                    destA = fixed_col * self._P_prime + moving_col
                    tagA = (100 + k) * 1000 + destA
                    requests.append(self.base_comm.Isend(A_local, dest=destA,tag=tagA))
            Xtemp = x_reshaped.copy() if self._row_id == k else np.empty_like(x_reshaped)
            requests.append(self._col_comm.Ibcast(Xtemp, root=k))
            MPI.Request.Waitall(requests)
            Y_local += ncp.dot(ATtemp, Xtemp)
        y[:] = Y_local.flatten()
        return y<|MERGE_RESOLUTION|>--- conflicted
+++ resolved
@@ -125,14 +125,8 @@
         size = base_comm.Get_size()
 
         # Determine grid dimensions (P_prime × C) such that P_prime * C ≥ size
-<<<<<<< HEAD
         self._P_prime =  math.isqrt(size)
         if self._P_prime * self._P_prime != size:
-=======
-        self._P_prime = math.isqrt(size)
-        self._C = self._P_prime
-        if self._P_prime * self._C != size:
->>>>>>> 19e873ac
             raise Exception(f"Number of processes must be a square number, provided {size} instead...")
 
         self._row_id, self._col_id =  divmod(rank, self._P_prime)
@@ -149,26 +143,8 @@
         self.K = self._row_comm.allreduce(A.shape[1])
         self.M = M
 
-<<<<<<< HEAD
         self.dims  = (self.K, self.M)
         self.dimsd = (self.N, self.M)
-=======
-        block_cols = int(math.ceil(self.M / self._P_prime))
-        blk_rows = int(math.ceil(self.N / self._P_prime))
-
-        self._row_start = self._col_id * blk_rows
-        self._row_end = min(self.N, self._row_start + blk_rows)
-
-        self._col_start = self._row_id * block_cols
-        self._col_end = min(self.M, self._col_start + block_cols)
-
-        self._local_ncols = max(0, self._col_end - self._col_start)
-        self._rank_col_lens = self.base_comm.allgather(self._local_ncols)
-        total_ncols = np.sum(self._rank_col_lens)
-
-        self.dims = (self.K, total_ncols)
-        self.dimsd = (self.N, total_ncols)
->>>>>>> 19e873ac
         shape = (int(np.prod(self.dimsd)), int(np.prod(self.dims)))
         super().__init__(shape=shape, dtype=np.dtype(dtype), base_comm=base_comm)
 
@@ -230,7 +206,6 @@
 
         return new_comm, new_rank, new_row, new_col, True
 
-<<<<<<< HEAD
     @staticmethod
     def block_distribute(array, proc_i, proc_j, comm):
         p_prime = math.isqrt(comm.Get_size())
@@ -262,31 +237,16 @@
         C = ncp.array(all_blks).reshape(p_prime, p_prime, br, bc).transpose(0, 2, 1, 3).reshape(nr, nc)
         return C[:orr, :orc]
 
-
-=======
->>>>>>> 19e873ac
     def _matvec(self, x: DistributedArray) -> DistributedArray:
         ncp = get_module(x.engine)
         if x.partition != Partition.SCATTER:
             raise ValueError(f"x should have partition={Partition.SCATTER} Got {x.partition} instead...")
-<<<<<<< HEAD
         local_shape = ((self.N  *  self.M) // self.size)
         y = DistributedArray(global_shape=(self.N  * self.M),
                              mask=x.mask,
                              local_shapes=[local_shape] * self.size,
                              partition=Partition.SCATTER,
                              dtype=self.dtype)
-=======
-
-        y = DistributedArray(
-            global_shape=(self.N * self.dimsd[1]),
-            local_shapes=[(self.N * c) for c in self._rank_col_lens],
-            mask=x.mask,
-            partition=Partition.SCATTER,
-            dtype=self.dtype,
-            base_comm=self.base_comm
-        )
->>>>>>> 19e873ac
 
         x = x.local_array.reshape((self.A.shape[1], -1))
         Y_local = np.zeros((self.A.shape[0], x.shape[1]))
