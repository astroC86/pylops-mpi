--- conflicted
+++ resolved
@@ -19,11 +19,8 @@
 from mpi4py import MPI
 import pytest
 
-<<<<<<< HEAD
 from pylops.basicoperators import Conj, FirstDerivative
-=======
 from pylops.basicoperators import FirstDerivative
->>>>>>> 1cacf8bc
 from pylops_mpi import DistributedArray, Partition
 from pylops_mpi.basicoperators import MPIBlockDiag, MPIMatrixMult, \
     local_block_split, block_gather, active_grid_comm
@@ -77,14 +74,8 @@
     cmplx = 1j if np.issubdtype(dtype, np.complexfloating) else 0
     base_float_dtype = np.float32 if dtype == np.complex64 else np.float64
 
-<<<<<<< HEAD
     comm, rank, row_id, col_id, is_active = active_grid_comm(base_comm, N, M)
     if not is_active: return
-=======
-    comm, rank, row_id, col_id, is_active = MPIMatrixMult.active_grid_comm(base_comm, N, M)
-    if not is_active:
-        return
->>>>>>> 1cacf8bc
 
     size = comm.Get_size()
     p_prime = math.isqrt(size)
